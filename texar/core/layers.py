"""
Various neural network layers
"""

from __future__ import absolute_import
from __future__ import print_function
from __future__ import division

import math

import tensorflow as tf
import tensorflow.contrib.rnn as rnn
from texar import context
from texar.hyperparams import HParams
from texar.utils import utils

# pylint: disable=not-context-manager, redefined-variable-type, invalid-name
# pylint: disable=too-many-branches, too-many-arguments, too-many-lines
# pylint: disable=protected-access

__all__ = [
    "default_rnn_cell_hparams",
    "get_rnn_cell",
    "get_rnn_cell_trainable_variables",
    "default_regularizer_hparams",
    "get_regularizer",
    "get_initializer",
    "get_activation_fn",
    "get_constraint_fn",
    "get_layer",
    "MergeLayer",
    "SequentialLayer",
    "default_conv1d_kwargs",
    "default_conv2d_kwargs",
    "default_conv3d_kwargs",
    "default_conv2d_transpose_kwargs",
    "default_conv3d_transpose_kwargs",
    "default_dense_kwargs",
    "default_dropout_kwargs",
    "default_flatten_kwargs",
    "default_max_pooling1d_kwargs",
    "default_max_pooling2d_kwargs",
    "default_max_pooling3d_kwargs",
    "default_separable_conv2d_kwargs",
    "default_batch_normalization_kwargs",
    "default_average_pooling1d_kwargs",
    "default_average_pooling2d_kwargs",
    "default_average_pooling3d_kwargs",
    "sinusoid_positional_encoding",
    "multihead_attention",
    "layer_normalize"
]

def default_rnn_cell_hparams():
    """Returns default hyperparameters of an RNN cell.

    Returns:
        A dictionary with the following structure and values:

        .. code-block:: python

            {
                # Name or full path of the cell class. E.g., the classname
                # of built-in cells in `tensorflow.contrib.rnn`, or the
                # classname of user-defined cells in `texar.custom`, or a
                # full path like "my_module.MyCell".
                "type": "BasicLSTMCell",

                # A dictionary of arguments for constructor of the cell
                # class. An RNN cell is created by calling the cell class
                # named in `type` passing the arguments specified in
                # `kwargs` as `cell_class(**kwargs)`
                "kwargs": {
                    "num_units": 64
                }

                # Number of cell layers
                "num_layers": 1

                # Dropout applied to the cell in each layer. See
                # `tensorflow.contrib.rnn.DropoutWrapper` for each of the
                # hyperparameters. If all keep probablities are 1.0, no dropout
                # is applied.
                "dropout": {
                    "input_keep_prob": 1.0,
                    "output_keep_prob": 1.0,
                    "state_keep_prob": 1.0,

                    # If True, the same dropout mask is applied at every step,
                    # and the list of input size of each layer is required
                    # (in "input_size"). The input size of a layer is the size
                    # of the last dimension of its input tensor. E.g., the
                    # input size of the first layer is usually the dimension of
                    # word embeddings, while the input size of followup layers
                    # are usually the num_units of the cells.
                    "variational_recurrent": False,
                    "input_size": []
                },

                # If True, apply residual connection on the inputs and
                # outputs of cell in each layer except the first layer.
                "residual": False,

                # If True, apply highway connection on the inputs and
                # outputs of cell in each layer except the first layer.
                "highway": False,
            }
    """
    return {
        "type": "BasicLSTMCell",
        "kwargs": {
            "num_units": 64
        },
        "num_layers": 1,
        "dropout": {
            "input_keep_prob": 1.0,
            "output_keep_prob": 1.0,
            "state_keep_prob": 1.0,
            "variational_recurrent": False,
            "input_size": []
        },
        "residual": False,
        "highway": False,
    }


def get_rnn_cell(hparams=None, mode=None):
    """Creates an RNN cell.

    See :meth:`~texar.core.layers.default_rnn_cell_hparams` for all
    hyperparameters and default values.

    Args:
        hparams (dict or HParams, optional): Cell hyperparameters. Missing
            hyperparameters are set to default values. If
            :attr:`hparams["type"]` is a cell instance (rather
            than the name or path to the cell class), then
            :attr:`hparams["num_layers"]` must be 1.
        mode (optional): A Tensor taking value in
            :tf_main:`tf.estimator.ModeKeys <estimator/ModeKeys>`, including
            `TRAIN`, `EVAL`, and `PREDICT`. If `None`, dropout will be
            controlled by :func:`texar.context.global_mode`.

    Returns:
        An instance of :tf_main:`RNNCell <contrib/rnn/RNNCell>`.

    Raises:
        ValueError: If :attr:`hparams["num_layers"]` > 1 and
            :attr:`hparams["type"]` is not of type string.
        ValueError: The cell is not an
            :tf_main:`RNNCell <contrib/rnn/RNNCell>` instance.
    """
    if hparams is None or isinstance(hparams, dict):
        hparams = HParams(hparams, default_rnn_cell_hparams())

    d_hp = hparams["dropout"]
    if d_hp["variational_recurrent"] and \
            len(d_hp["input_size"]) != hparams["num_layers"]:
        raise ValueError(
            "If variational_recurrent=True, input_size must be a list of "
            "num_layers(%d) integers. Got len(input_size)=%d." %
            (hparams["num_layers"], len(d_hp["input_size"])))

    cells = []
    cell_kwargs = hparams["kwargs"].todict()
    num_layers = hparams["num_layers"]
    for layer_i in range(num_layers):
        # Create the basic cell
        cell_type = hparams["type"]
        if utils.is_str_or_unicode(cell_type):
            cell_modules = ['tensorflow.contrib.rnn', 'texar.custom']
            cell = utils.get_instance(cell_type, cell_kwargs, cell_modules)
        else:
            if num_layers > 1:
                raise ValueError(
                    "If `hparams['num_layers']`>1, then "
                    "`hparams['type']` must be a string name or path "
                    "to the class.")
            cell = cell_type
        if not isinstance(cell, rnn.RNNCell):
            raise ValueError("cell must be an instance of RNNCell.")

        # Optionally add dropout
        if d_hp["input_keep_prob"] < 1.0 or \
                d_hp["output_keep_prob"] < 1.0 or \
                d_hp["state_keep_prob"] < 1.0:
            vr_kwargs = {}
            if d_hp["variational_recurrent"]:
                vr_kwargs = {"variational_recurrent": True,
                             "input_size": d_hp["input_size"][layer_i],
                             "dtype": tf.float32}
            input_keep_prob = utils.switch_dropout(d_hp["input_keep_prob"],
                                                   mode)
            output_keep_prob = utils.switch_dropout(d_hp["output_keep_prob"],
                                                    mode)
            state_keep_prob = utils.switch_dropout(d_hp["state_keep_prob"],
                                                   mode)
            cell = rnn.DropoutWrapper(
                cell=cell,
                input_keep_prob=input_keep_prob,
                output_keep_prob=output_keep_prob,
                state_keep_prob=state_keep_prob,
                **vr_kwargs)

        # Optionally add residual and highway connections
        if layer_i > 0:
            if hparams["residual"]:
                cell = rnn.ResidualWrapper(cell)
            if hparams["highway"]:
                cell = rnn.HighwayWrapper(cell)

        cells.append(cell)

    if hparams["num_layers"] > 1:
        cell = rnn.MultiRNNCell(cells)
    else:
        cell = cells[0]

    return cell

def get_rnn_cell_trainable_variables(cell):
    """Returns the list of trainable variables of an RNN cell.

    Args:
        cell: an instance of :class:`tensorflow.contrib.rnn.RNNCell`.

    Returns:
        list: trainable variables of the cell.
    """
    cell_ = cell
    while True:
        try:
            return cell_.trainable_variables
        except AttributeError:
        # Cell wrappers (e.g., `DropoutWrapper`) cannot directly access to
        # `trainable_variables` as they don't initialize superclass
        # (tf==v1.3). So try to access through the cell in the wrapper.
            cell_ = cell._cell  # pylint: disable=protected-access

def default_regularizer_hparams():
    """Returns the hyperparameters and their default values of a variable
    regularizer:

    .. code-block:: python

        {
            "type": "L1L2",
            "kwargs": {
                "l1": 0.,
                "l2": 0.
            }
        }

    The default value corresponds to :tf_main:`L1L2 <keras/regularizers/L1L2>`
    and, with `(l1=0, l2=0)`, disables regularization.
    """
    return {
        "type": "L1L2",
        "kwargs": {
            "l1": 0.,
            "l2": 0.
        }
    }

def get_regularizer(hparams=None):
    """Returns a variable regularizer instance.

    See :func:`~texar.core.layers.default_regularizer_hparams` for all
    hyperparameters and default values.

    Args:
        hparams (dict or HParams, optional): Hyperparameters. Missing
            hyperparameters are set to default values.

    Returns:
        A :tf_main:`Regularizer <keras/regularizers/Regularizer>` instance.
        `None` if :attr:`hparams` is `None` or takes the default
        hyperparameter value.

    Raises:
        ValueError: The resulting regularizer is not an instance of
            :tf_main:`Regularizer <keras/regularizers/Regularizer>`.
    """
    if hparams is None:
        return None

    if isinstance(hparams, dict):
        hparams = HParams(hparams, default_regularizer_hparams())
    if utils.is_str_or_unicode(hparams.type):
        rgl = utils.get_instance(
            hparams.type, hparams.kwargs.todict(),
            ["tensorflow.keras.regularizers", "texar.custom"])
    else:
        rgl = hparams.type
    if not isinstance(rgl, tf.keras.regularizers.Regularizer):
        raise ValueError("The regularizer must be an instance of "
                         "tf.keras.regularizers.Regularizer.")
    if isinstance(rgl, tf.keras.regularizers.L1L2) and \
            rgl.l1 == 0. and rgl.l2 == 0.:
        return None
    return rgl

def get_initializer(hparams=None):
    """Returns an initializer instance.

    Args:
        hparams (dict or HParams, optional): Hyperparameters.

    Returns:
        An initializer instance. `None` if :attr:`hparams` is `None`.
    """
    if hparams is None:
        return None

    if utils.is_str_or_unicode(hparams["type"]):
        kwargs = hparams["kwargs"]
        if isinstance(kwargs, HParams):
            kwargs = kwargs.todict()
        modules = ["tensorflow.initializers", "tensorflow.keras.initializers",
                   "tensorflow", "texar.custom"]
        try:
            initializer = utils.get_instance(hparams["type"], kwargs, modules)
        except TypeError:
            modules += ['tensorflow.contrib.layers']
            initializer_fn = utils.get_function(hparams["type"], modules)
            initializer = initializer_fn(**kwargs)
    else:
        initializer = hparams["type"]
    return initializer

def get_activation_fn(fn_name="identity"):
    """Returns an activation function based on its name or full path.

    Args:
        fn_name (str or callable): The name or full path to the activation
            function.
            The function can be:

            - Built-in function defined in :mod:`tf` or \
              :mod:`tf.nn`, e.g., :tf_main:`identity <identity>`.
            - User-defined activation functions in `texar.custom`.
            - External activation functions. Must provide the full path, \
              e.g., "my_module.my_activation_fn".

            If a callable is provided, then it is returned directly.

    Returns:
        The activation function. `None` if :attr:`fn_name` is `None`.
    """
    if fn_name is None:
        return None

    if utils.is_callable(fn_name):
        return fn_name

    fn_modules = ['tensorflow', 'tensorflow.nn', 'texar.custom']
    activation_fn = utils.get_function(fn_name, fn_modules)
    return activation_fn

def get_constraint_fn(fn_name="NonNeg"):
    """Returns a constraint function based on its name or full path.

    Args:
        fn_name (str or callable): The name or full path to the
            constraint function.
            The function can be:

            - Built-in constraint functions defined in \
            :tf_main:`tf.keras.constraints <keras/constraints>` \
            (e.g., :tf_main:`NonNeg <keras/constraints/NonNeg>`) \
            or :mod:`tf` or :mod:`tf.nn` (e.g., activation functions).
            - User-defined function in :mod:`texar.custom`. The function \
            must follow the signature `w' = constraint_fn(w)`.
            - Externally defined function. Must provide the full path, \
            e.g., :attr:`"my_module.my_constraint_fn"`.

            If a callable is provided, then it is returned directly.

    Returns:
        The constraint function. `None` if :attr:`fn_name` is `None`.
    """
    if fn_name is None:
        return None

    if utils.is_callable(fn_name):
        return fn_name

    fn_modules = ['tensorflow.keras.constraints', 'tensorflow',
                  'tensorflow.nn', 'texar.custom']
    constraint_fn = utils.get_function(fn_name, fn_modules)
    return constraint_fn


#TODO: allow flat `type` and `kwargs` arguments.
def get_layer(hparams):
    """Makes a layer instance.

    The layer must be an instance of :tf_main:`Layer <layers/Layer>`.

    Args:
        hparams (dict or HParams): Hyperparameters of the layer, with
            structure:

            .. code-block:: python

                {
                    "type": "LayerClass",
                    "kwargs": {
                        # Keyword arguments of the layer class
                        # ...
                    }
                }

            Here:

            "type" : str or layer instance
                Name, full path, or instance of the layer class. The
                class can be

                - Built-in layer defined in \
                  :tf_main:`tf.layers <layers>` (e.g., \
                  :tf_main:`tf.layers.Conv2D <layers/Conv2D>`), or \
                  :mod:`tx.core <texar.core>` (e.g., \
                  :class:`tx.core.MergeLayer <texar.core.MergeLayer>`)
                - User-defined layer class in :mod:`tx.custom <texar.custom>`.\
                  The class must inherit :tf_main:`Layer <layers/Layer>`.
                - External layer. If str, must provide the full path, \
                  e.g., :attr:`"my_module.MyInitializer"`.

            "kwargs" : dict
                A dictionary of arguments for constructor of the
                layer class. Ignored if :attr:`"type"` is a layer instance.

                - Arguments named "activation" can be a callable, \
                or a `str` of \
                the name or full path to the activation function. \
                - Arguments named "*_regularizer" and "*_initializer" \
                can be a class instance, or a `dict` of \
                hyperparameters of \
                respective regularizers and initializers.
                - Arguments named "*_constraint" can be a callable, or a `str` \
                of the name or full path to the constraint function. \

    Returns:
        A layer instance. If :attr:`hparams["type"]` is already a layer
        instance, returns it directly.

    Raises:
        ValueError: If :attr:`hparams` is `None`.
        ValueError: If the resulting layer is not an instance of
            :tf_main:`Layer <layers/Layer>`.
    """
    if hparams is None:
        raise ValueError("`hparams` must not be `None`.")

    layer_type = hparams["type"]
    if not utils.is_str_or_unicode(layer_type):
        layer = layer_type
    else:
        layer_modules = ["tensorflow.layers", "texar.core", "texar.costum"]
        layer_class = utils.get_class(layer_type, layer_modules)
        if isinstance(hparams, dict):
            default_kwargs = _layer_class_to_default_kwargs_map.get(layer_class,
                                                                    {})
            default_hparams = {"type": layer_type, "kwargs": default_kwargs}
            hparams = HParams(hparams, default_hparams)

        kwargs = {}
        for k, v in hparams.kwargs.items():
            if k.endswith('_regularizer'):
                kwargs[k] = get_regularizer(v)
            elif k.endswith('_initializer'):
                kwargs[k] = get_initializer(v)
            elif k.endswith('activation'):
                kwargs[k] = get_activation_fn(v)
            elif k.endswith('_constraint'):
                kwargs[k] = get_constraint_fn(v)
            else:
                kwargs[k] = v
        layer = utils.get_instance(layer_type, kwargs, layer_modules)

    if not isinstance(layer, tf.layers.Layer):
        raise ValueError("layer must be an instance of `tf.layers.Layer`.")

    return layer


def _compute_concat_output_shape(input_shape, axis):
    """Infers the output shape of concat given the input shape.

    The code is adapted from the ConcatLayer of lasagne
    (https://github.com/Lasagne/Lasagne/blob/master/lasagne/layers/merge.py)

    Args:
        input_shape (list): A list of shapes, each of which is in turn a
            list or TensorShape.
        axis (int): Axis of the concat operation.

    Returns:
        list: Output shape of concat.
    """
    # The size of each axis of the output shape equals the first
    # input size of respective axis that is not `None`
    input_shape = [tf.TensorShape(s).as_list() for s in input_shape]
    output_shape = [next((s for s in sizes if s is not None), None)
                    for sizes in zip(*input_shape)]
    axis_sizes = [s[axis] for s in input_shape]
    concat_axis_size = None if any(s is None for s in axis_sizes) \
            else sum(axis_sizes)
    output_shape[axis] = concat_axis_size
    return output_shape


class MergeLayer(tf.layers.Layer):
    """A layer that consists of multiple layers in parallel. Input is fed to
    each of the parallel layers, and the outputs are merged with a
    specified mode.

    Args:
        layers (list, optional): A list of :tf_main:`tf.layers.Layer
            <layers/layer>` instances, or a list of hyperparameter dicts
            each of which specifying type and kwargs of each layer (see
            the :attr:`hparams` argument of :func:`get_layer`). If `None`,
            inputs to the merge-layer directly merged.
        mode (str): Mode of the merge op. This can be:

            - :attr:`'concat'`: Concatenates layer outputs along one axis. \
              Tensors must have the same shape except for the dimension \
              specified in axis, which can have different sizes.
            - :attr:`'elemwise_sum'`: Outputs element-wise sum.
            - :attr:`'elemwise_mul'`: Outputs element-wise product.
            - :attr:`'sum'`: Computes the sum of layer outputs along the \
              dimension given in :attr:`axis`. E.g., given `axis=1`, \
              two tensors of shape `[a, b]` and `[a, c]` respectively \
              will result in a merged tensor of shape `[a]`.
            - :attr:`'mean'`: Computes the mean of layer outputs along the \
              dimension given in :attr:`axis`.
            - :attr:`'prod'`: Computes the product of layer outputs along the \
              dimension given in :attr:`axis`.
            - :attr:`'max'`: Computes the maximum of layer outputs along the \
              dimension given in :attr:`axis`.
            - :attr:`'min'`: Computes the minimum of layer outputs along the \
              dimension given in :attr:`axis`.
            - :attr:`'and'`: Computes the `logical and` of layer outputs along \
              the dimension given in :attr:`axis`.
            - :attr:`'or'`: Computes the `logical or` of layer outputs along \
              the dimension given in :attr:`axis`.
            - :attr:`'logsumexp'`: Computes \
              log(sum(exp(elements across the dimension of layer outputs)))
        axis (int): The axis to use in merging. Ignored in modes
            :attr:`'elemwise_sum'` and :attr:`'elemwise_mul'`.
        trainable (bool): Whether the layer should be trained.
        name (str, optional): Name of the layer.
    """

    def __init__(self,
                 layers=None,
                 mode='concat',
                 axis=1,
                 trainable=True,
                 name=None,
                 **kwargs):
        super(MergeLayer, self).__init__(
            trainable=trainable, name=name, **kwargs)
        self._mode = mode
        self._axis = axis

        self._layers = None
        if layers is not None:
            if len(layers) == 0:
                raise ValueError(
                    "'layers' must be either None or a non-empty list.")
            self._layers = []
            for layer in layers:
                if isinstance(layer, tf.layers.Layer):
                    self._layers.append(layer)
                else:
                    self._layers.append(get_layer(hparams=layer))

    def compute_output_shape(self, input_shape):
        if self._layers is None:
            _shapes = input_shape
            if not isinstance(_shapes, (list, tuple)):
                _shapes = [_shapes]
        else:
            _shapes = []
            for layer in self._layers:
                layer_output_shape = layer.compute_output_shape(input_shape)
                _shapes.append(layer_output_shape)
        _shapes = [tf.TensorShape(s) for s in _shapes]

        if self._mode == 'concat':
            output_shape = _compute_concat_output_shape(_shapes, self._axis)
        elif self._mode in ['sum', 'mean', 'prod', 'max', 'min',
                            'and', 'or', 'logsumexp']:
            output_shape = _compute_concat_output_shape(_shapes, self._axis)
            output_shape.pop(self._axis)
        elif self._mode in ['elemwise_sum', 'elemwise_mul']:
            # Simply infer the output shape as the input shape of highest rank
            _ranks = [s.ndims for s in _shapes]
            max_rank = max(_ranks)
            max_ranked_shapes = []
            for i, s in enumerate(_shapes):
                if _ranks[i] == max_rank:
                    max_ranked_shapes.append(s.as_list())
            # Grab the first size of each axis that is not `None`
            output_shape = [next((s for s in sizes if s is not None), None)
                            for sizes in zip(*max_ranked_shapes)]
        else:
            raise ValueError("Unknown merge mode: '%s'" % self._mode)

        return tf.TensorShape(output_shape)

    def build(self, _):
        """Dumb method.
        """
        # Does not set :attr:`self.built` as this point.
        pass

    def _collect_weights(self):
        """Collects (non-)trainable weights of each of the parallel layers.
        """
        if self._layers is None:
            pass
        for layer in self._layers:
            if self.trainable:
                utils.add_variable(
                    layer._trainable_weights, self._trainable_weights)
            else:
                utils.add_variable(
                    layer._trainable_weights, self._non_trainable_weights)
            utils.add_variable(
                layer._non_trainable_weights, self._non_trainable_weights)

    def call(self, inputs):
        if self._layers is None:
            layer_outputs = inputs
            if not isinstance(layer_outputs, (list, tuple)):
                layer_outputs = [layer_outputs]
        else:
            layer_outputs = []
            for layer in self._layers:
                layer_output = layer(inputs)
                layer_outputs.append(layer_output)

        if self._mode == 'concat':
            outputs = tf.concat(values=layer_outputs, axis=self._axis)
        elif self._mode == 'elemwise_sum':
            outputs = layer_outputs[0]
            for i in range(1, len(layer_outputs)):
                outputs = tf.add(outputs, layer_outputs[i])
        elif self._mode == 'elemwise_mul':
            outputs = layer_outputs[0]
            for i in range(1, len(layer_outputs)):
                outputs = tf.multiply(outputs, layer_outputs[i])
        elif self._mode == 'sum':
            _concat = tf.concat(values=layer_outputs, axis=self._axis)
            outputs = tf.reduce_sum(_concat, axis=self._axis)
        elif self._mode == 'mean':
            _concat = tf.concat(values=layer_outputs, axis=self._axis)
            outputs = tf.reduce_mean(_concat, axis=self._axis)
        elif self._mode == 'prod':
            _concat = tf.concat(values=layer_outputs, axis=self._axis)
            outputs = tf.reduce_prod(_concat, axis=self._axis)
        elif self._mode == 'max':
            _concat = tf.concat(values=layer_outputs, axis=self._axis)
            outputs = tf.reduce_max(_concat, axis=self._axis)
        elif self._mode == 'min':
            _concat = tf.concat(values=layer_outputs, axis=self._axis)
            outputs = tf.reduce_min(_concat, axis=self._axis)
        elif self._mode == 'and':
            _concat = tf.concat(values=layer_outputs, axis=self._axis)
            outputs = tf.reduce_all(_concat, axis=self._axis)
        elif self._mode == 'or':
            _concat = tf.concat(values=layer_outputs, axis=self._axis)
            outputs = tf.reduce_any(_concat, axis=self._axis)
        elif self._mode == 'logsumexp':
            _concat = tf.concat(values=layer_outputs, axis=self._axis)
            outputs = tf.reduce_logsumexp(_concat, axis=self._axis)
        else:
            raise ValueError("Unknown merge mode: '%s'" % self._mode)

        if not self.built:
            self._collect_weights()

        return outputs

    @property
    def layers(self):
        """The list of parallel layers.
        """
        return self._layers


class SequentialLayer(tf.layers.Layer):
    """A layer that consists of multiple layers connected sequentially.

    Args:
        layers (list): A list of :tf_main:`tf.layers.Layer
            <layers/layer>` instances, or a list of hyperparameter dicts
            each of which specifying type and kwargs of each layer (see
            the :attr:`hparams` argument of :func:`get_layer`). The layers are
            connected sequentially.
    """
    def __init__(self,
                 layers,
                 trainable=True,
                 name=None,
                 **kwargs):
        super(SequentialLayer, self).__init__(
            trainable=trainable, name=name, **kwargs)

        if len(layers) == 0:
            raise ValueError("'layers' must be a non-empty list.")
        self._layers = []
        for layer in layers:
            if isinstance(layer, tf.layers.Layer):
                self._layers.append(layer)
            else:
                self._layers.append(get_layer(hparams=layer))

    def compute_output_shape(self, input_shape):
        input_shape = tf.TensorShape(input_shape)
        for layer in self._layers:
            output_shape = layer.compute_output_shape(input_shape)
            input_shape = output_shape
        return output_shape

    def build(self, _):
        """Dumb method.
        """
        # Does not set :attr:`self.built` as this point.
        pass

    def _collect_weights(self):
        """Collects (non-)trainable weights of each of the layers.
        """
        for layer in self._layers:
            if self.trainable:
                utils.add_variable(
                    layer._trainable_weights, self._trainable_weights)
            else:
                utils.add_variable(
                    layer._trainable_weights, self._non_trainable_weights)
            utils.add_variable(
                layer._non_trainable_weights, self._non_trainable_weights)

    def call(self, inputs):
        outputs = inputs
        for layer in self._layers:
            outputs = layer(inputs)
            inputs = outputs

        if not self.built:
            self._collect_weights()

        return outputs

    @property
    def layers(self):
        """The list of layers connected sequentially.
        """
        return self._layers


def _common_default_conv_dense_kwargs():
    """Returns the default keyword argument values that are common to
    convolution layers.
    """
    return {
        "activation": "identity",
        "use_bias": True,
        "kernel_initializer": {
            "type": "glorot_uniform_initializer",
            "kwargs": {}
        },
        "bias_initializer": {
            "type": "zeros_initializer",
            "kwargs": {}
        },
        "kernel_regularizer": default_regularizer_hparams(),
        "bias_regularizer": default_regularizer_hparams(),
        "activity_regularizer": default_regularizer_hparams(),
        "kernel_constraint": None,
        "bias_constraint": None,
        "trainable": True,
        "name": None
    }

#TODO(zhiting): fix the docstring
def default_conv1d_kwargs():
    """Returns the default keyword argument values of 1D convolution layer
    defined in :tf_main:`tf.layers.Conv1D <layers/Conv1D>`.

    Returns:
        .. code-block:: python

            {
                "filters": 100,
                "kernel_size": 3,
                "strides": 1,
                "padding": 'valid',
                "data_format": 'channels_last',
                "dilation_rate": 1
                "activation": "identity",
                "use_bias": True,
                "kernel_initializer": {
                    "type": "glorot_uniform_initializer",
                    "kwargs": {}
                },
                "bias_initializer": {
                    "type": "zeros_initializer",
                    "kwargs": {}
                },
                "kernel_regularizer": {
                    "type": "L1L2",
                    "kwargs": {
                        "l1": 0.,
                        "l2": 0.
                    }
                },
                "bias_regularizer": {
                    # same as in "kernel_regularizer"
                    # ...
                },
                "activity_regularizer": {
                    # same as in "kernel_regularizer"
                    # ...
                },
                "kernel_constraint": None,
                "bias_constraint": None,
                "trainable": True,
                "name": None
            }

        Here:

        "filters" : int
            The number of filters in the convolution.

            The default value is `100`.

        "kernel_size" : int
            The length of 1D convolution window.

            The default value is `3`.

        "strides" : int
            The stride length of the convolution.

            The default value is `1`.

        "padding" : str
            One of `"valid"` or `"same"` (case-insensitive).

            The default value is `"valid"`.

        "data_format" : str
            The ordering of the dimensions in the inputs. One of
            `"channels_last"` or `"channels_first"`.
            `"channels_last"` corresponds to inputs with shape
            `(batch, length, channels)`; `"channels_first"` corresponds to
            inputs with shape `(batch, channels, length)`.

            The default value is `"channels_last"`.

        "dilation_rate" : int
            The dilation rate to use for dilated convolution.

            The default value is `1`.

        "activation" : str
            The name or full path to the activation function applied to the
            outputs of the layer.

            The default value is "identity", which corr. to
            :tf_main:`tf.identity <identity>`.

        "kernel_initializer" : dict
            Hyperparameters of the initializer for the filters, including
            :attr:`"type"` (str or object) and :attr:`"kwargs"` (dict).

            The default corr. to :tf_main:`tf.glorot_uniform_initializer
            <glorot_uniform_initializer>`.

        "bias_initializer" : dict
            Hyperparameters of the initializer for the bias, including
            :attr:`"type"` (str or object) and :attr:`"kwargs"` (dict).

            The default corr. to
            :tf_main:`tf.zeros_initializer <zeros_initializer>`.

        "kernel_regularizer" : dict
            Optional hyperparameters of the regularizer for the convolution
            filters, including :attr:`"type"` (str or object) and
            :attr:`"kwargs"` (dict).

            The default value disables regularization.

        "bias_regularizer" : dict
            Optional hyperparameters of the regularizer for the bias,
            including :attr:`"type"` (str or object) and
            :attr:`"kwargs"` (dict).

            The default value disables regularization.

        "activity_regularizer" : dict
            Optional hyperparameters of the regularizer for the layer output,
            including :attr:`"type"` (str or object) and
            :attr:`"kwargs"` (dict).

            The default value disables regularization.

        "kernel_constraint" : str
            Optional name or full path to projection function to be applied to
            the kernel after being updated by an `Optimizer`. Used to
            implement norm constraints
            or value constraints for layer weights. The function must take
            as input the unprojected variable and return the projected variable
            with the same shape. Constraints are not safe to use when doing
            asynchronous distributed training.

            The function can be:

            - Built-in constraint functions defined in \
            :tf_main:`tf.keras.constraints <keras/constraints>` \
            (e.g., :tf_main:`NonNeg <keras/constraints/NonNeg>`) \
            or :mod:`tf` or :mod:`tf.nn` (e.g., activation functions).
            - User-defined function in :mod:`texar.custom`. The function \
            must follow the signature `w' = constraint_fn(w)`.
            - Externally defined function. Must provide the full path, \
            e.g., :attr:`"my_module.my_function"`.

            The default value is `None`.

        "bias_constraint" : str
            Optional name or full path to projection function to be applied to
            the bias after being updated by an `Optimizer`.

            The default value is `None`.
    """
    kwargs = _common_default_conv_dense_kwargs()
    kwargs.update({
        "kernel_size": 3,
        "filters": 100,
        "strides": 1,
        "dilation_rate": 1,
        "data_format": "channels_last"
    })
    return kwargs

def default_conv2d_kwargs():
    """TODO
    """
    return {}
def default_conv3d_kwargs():
    """TODO
    """
    return {}
def default_conv2d_transpose_kwargs():
    """TODO
    """
    return {}
def default_conv3d_transpose_kwargs():
    """TODO
    """
    return {}

def default_dense_kwargs():
    """Returns the default keyword argument values of dense layer
    defined in :tf_main:`tf.layers.Dense <layers/Dense>`.
    """
    kwargs = _common_default_conv_dense_kwargs()
    kwargs.update({
        "units": 256
    })
    return kwargs

def default_dropout_kwargs():
    """TODO
    """
    return {}
    #raise NotImplementedError
def default_flatten_kwargs():
    return {}
def default_max_pooling1d_kwargs():
    """TODO
    """
    return {}
    #raise NotImplementedError
def default_max_pooling2d_kwargs():
    """TODO
    """
    return {}
    #raise NotImplementedError
def default_max_pooling3d_kwargs():
    """TODO
    """
    return {}
    #raise NotImplementedError
def default_separable_conv2d_kwargs():
    """TODO
    """
    return {}
    #raise NotImplementedError
def default_batch_normalization_kwargs():
    """TODO
    """
    return {}
    #raise NotImplementedError
def default_average_pooling1d_kwargs():
    """TODO
    """
    return {}
    #raise NotImplementedError
def default_average_pooling2d_kwargs():
    """TODO
    """
    return {}
    #raise NotImplementedError
def default_average_pooling3d_kwargs():
    """TODO
    """
    return {}
    #raise NotImplementedError

_layer_class_to_default_kwargs_map = {
    tf.layers.Conv1D: default_conv1d_kwargs(),
    tf.layers.Conv2D: default_conv2d_kwargs(),
    tf.layers.Conv3D: default_conv3d_kwargs(),
    tf.layers.Conv2DTranspose: default_conv2d_transpose_kwargs(),
    tf.layers.Conv3DTranspose: default_conv3d_transpose_kwargs(),
    tf.layers.Dense: default_dense_kwargs(),
    tf.layers.Dropout: default_dropout_kwargs(),
    tf.layers.Flatten: default_flatten_kwargs(),
    tf.layers.MaxPooling1D: default_max_pooling1d_kwargs(),
    tf.layers.MaxPooling2D: default_max_pooling2d_kwargs(),
    tf.layers.MaxPooling3D: default_max_pooling3d_kwargs(),
    tf.layers.SeparableConv2D: default_separable_conv2d_kwargs(),
    tf.layers.BatchNormalization: default_batch_normalization_kwargs(),
    tf.layers.AveragePooling1D: default_average_pooling1d_kwargs(),
    tf.layers.AveragePooling2D: default_average_pooling2d_kwargs(),
    tf.layers.AveragePooling3D: default_average_pooling3d_kwargs(),
}



def sinusoid_positional_encoding(inputs,
                                 reuse=None,
                                 min_timescale=1.0,
                                 max_timescale=1.0e4,
                                 variable_scope='sinuoid_positional_embedding'):
    """obtain a positional encoding of inputs
    Args:
        inputs: [Tensor] A Tensor of shape `[batch_size, max_time, hidden_dim]`
        variable_scope: [String], Optional scope for 'variable_scope'
    """
    length = tf.shape(inputs)[1]
    channels = tf.shape(inputs)[2]
    with tf.variable_scope(variable_scope, reuse=reuse):
        position = tf.to_float(tf.range(length))
        num_timescales = channels // 2
        log_timescale_increment = (
            math.log(float(max_timescale) / float(min_timescale)) /
            (tf.to_float(num_timescales) - 1))
        inv_timescales = min_timescale * tf.exp(
            tf.to_float(tf.range(num_timescales)) * -log_timescale_increment)
        scaled_time = tf.expand_dims(position, 1) * tf.expand_dims(inv_timescales, 0)
        signal = tf.concat([tf.sin(scaled_time), tf.cos(scaled_time)], axis=1)
        signal = tf.pad(signal, [[0, 0], [0, tf.mod(channels, 2)]])
        signal = tf.reshape(signal, [1, length, channels])
        return signal

def multihead_attention(queries,
                        keys,
                        keys_padding=None,
                        causality=False,
                        num_heads=8,
                        num_units=None,
                        dropout_rate=0,
                        scope='multihead_attention'):
    '''Applies multihead attention.

    Args:
      queries: A 3d tensor with shape of [batch, length_query, depth_query].
      keys: A 3d tensor with shape of [batch, length_key, depth_key].
      num_units: A scalar indicating the attention size, equals to depth_query if not given.
      dropout_rate: A floating point number.
      causality: Boolean. If true, units that reference the future are masked.
      num_heads: An int. Number of heads with calculating attention.
      scope: Optional scope for `variable_scope`.
      reuse: Boolean, whether to reuse the weights of a previous layer
        by the same name.
    Returns
      A 3d tensor with shape of (batch, length_query, num_units)
    '''
    with tf.variable_scope(scope):
        if num_units is None:
            num_units = queries.get_shape().as_list()[-1]
        if keys is None:
            keys = queries
        if num_units % num_heads != 0:
            raise ValueError("Value depth (%d) must be divisible by the number"
                             "of attention heads (%d)." % (\
                            num_units, num_heads))
        Q = tf.layers.dense(queries, num_units, use_bias=False, name='q')
        K = tf.layers.dense(keys, num_units, use_bias=False, name='k')
        V = tf.layers.dense(keys, num_units, use_bias=False, name='v')

        Q_ = split_heads(Q, num_heads)
        #[batch_size, num_heads, seq_length, memory_depth]
        K_ = split_heads(K, num_heads)
        V_ = split_heads(V, num_heads)

        key_depth_per_head = num_units // num_heads
        Q_ *= key_depth_per_head**-0.5
        outputs = tf.matmul(Q_, K_, transpose_b=True)
        # attention scale => query scale
        # outputs = outputs / (K_.get_shape().as_list()[-1] ** 0.5)
        if keys_padding is not None:
            key_attention_bias = keys_padding * -1e9
            key_attention_bias = tf.expand_dims(
                tf.expand_dims(key_attention_bias, 1),2)
            outputs += key_attention_bias

        if causality:
            diag_vals = tf.ones_like(outputs[0, 0, :, :])
            if tf.__version__.startswith('1.4'):
                tril = tf.contrib.linalg.LinearOperatorTriL(diag_vals).to_dense()
            elif tf.__version__.startswith('1.6'):
                tril = tf.contrib.linalg.LinearOperatorLowerTriangular(diag_vals).to_dense()
            masks = tf.expand_dims(tf.expand_dims(tril, 0), 1)
            forward_attention_bias = (1 - masks)*(-1e9)
            outputs += forward_attention_bias

        outputs = tf.nn.softmax(outputs)
        # outputs => probability simplex

        #max_query_len =tf.to_int32(tf.shape(queries))[1]
        #query_masks = tf.sequence_mask(
        #    tf.to_int32(queries_valid_length), max_query_len, tf.float32)
        #query_masks = tf.tile(query_masks, [num_heads,1])
        #query_masks = tf.tile(tf.expand_dims(query_masks, -1), [1, 1, tf.shape(keys)[1]])
        # batch, query_len, key_len
        #outputs *= query_masks

        #attention dropout
<<<<<<< HEAD
        outputs = tf.layers.dropout(outputs, rate=dropout_rate, training=context.is_train())
=======
        outputs = tf.layers.dropout(
            outputs, rate=dropout_rate, training=context.global_mode_train())

>>>>>>> 04fd01e6
        outputs = tf.matmul(outputs, V_)
        outputs = combine_heads(outputs)
        outputs = tf.layers.dense(outputs, num_units, use_bias=False, name='output_transform')
        #(batch_size, length_query, attention_depth)
    return outputs

def layer_normalize(inputs,
              #epsilon=1e-6, it seems in t2t, it's 1e-6
              epsilon=1e-8,
              scope='ln',
              reuse=None):
    '''Applies layer normalization. averaging over the last dimension
    Args:
      inputs: A tensor with 2 or more dimensions, where the first dimension has
        `batch_size`.
      epsilon: A floating number. A very small number for preventing ZeroDivision Error.
      scope: Optional scope for `variable_scope`.
      reuse: Boolean, whether to reuse the weights of a previous layer
        by the same name.

    Returns:
      A tensor with the same shape and data dtype as `inputs`.
    '''
    with tf.variable_scope(scope, reuse=reuse):
        filters = inputs.get_shape()[-1]
        mean, variance = tf.nn.moments(inputs, [-1], keep_dims=True)
        scale = tf.get_variable('layer_norm_scale', [filters], initializer=tf.ones_initializer())
        bias = tf.get_variable('layer_norm_bias', [filters], initializer=tf.zeros_initializer())
        norm_x = (inputs - mean) * tf.rsqrt(variance + epsilon)
        outputs = norm_x * scale + bias
    return outputs


def split_heads(x, num_heads):
    """Split channels (dimension 2) into multiple heads, becomes dimension 1).
        must ensure x.shape[-1] can be deviced by num_heads.any
    """
    depth = x.get_shape()[-1]
    splitted_x = tf.reshape(x, [tf.shape(x)[0], tf.shape(x)[1], \
        num_heads, depth // num_heads])
    return tf.transpose(splitted_x, [0, 2, 1, 3])
def combine_heads(x):
    """
    input: [batch, num_heads, seq_len, dim]
    output:[batch, seq_len, num_heads*dim]
    """
    t = tf.transpose(x, [0, 2, 1, 3]) #[batch, seq_len, num_heads, dim]
    num_heads, dim = t.get_shape()[-2:]
    return tf.reshape(t, [tf.shape(t)[0], tf.shape(t)[1], num_heads*dim])

def shape_list(x):
  """Return list of dims, statically where possible."""
  x = tf.convert_to_tensor(x)

  # If unknown rank, return dynamic shape
  if x.get_shape().dims is None:
    return tf.shape(x)

  static = x.get_shape().as_list()
  shape = tf.shape(x)

  ret = []
  for i in range(len(static)):
    dim = static[i]
    if dim is None:
      dim = shape[i]
    ret.append(dim)
  return ret<|MERGE_RESOLUTION|>--- conflicted
+++ resolved
@@ -1145,13 +1145,9 @@
         #outputs *= query_masks
 
         #attention dropout
-<<<<<<< HEAD
-        outputs = tf.layers.dropout(outputs, rate=dropout_rate, training=context.is_train())
-=======
         outputs = tf.layers.dropout(
             outputs, rate=dropout_rate, training=context.global_mode_train())
 
->>>>>>> 04fd01e6
         outputs = tf.matmul(outputs, V_)
         outputs = combine_heads(outputs)
         outputs = tf.layers.dense(outputs, num_units, use_bias=False, name='output_transform')
