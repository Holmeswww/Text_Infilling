#
"""
Various utilities specific to data processing.
"""

from __future__ import absolute_import
from __future__ import division
from __future__ import print_function
from __future__ import unicode_literals

import os
import sys
import tarfile
import zipfile
import collections
import numpy as np
from six.moves import urllib
import requests

import tensorflow as tf

# pylint: disable=invalid-name, too-many-branches

__all__ = [
    "create_dir_if_needed",
    "maybe_download",
    "get_files",
    "read_words",
    "make_vocab",
    "count_file_lines"
]

Py3 = sys.version_info[0] == 3

def create_dir_if_needed(dirname):
    """Creates directory if doesn't exist
    """
    if not tf.gfile.IsDirectory(dirname):
        tf.gfile.MakeDirs(dirname)
        return True
    return False

def maybe_download(urls, path, filenames=None, extract=False):
    """Downloads a set of files.

    Args:
        urls: A (list of) urls to download files.
        path (str): The destination path to save the files.
        filenames: A (list of) strings of the file names. If given,
            must have the same length with :attr:`urls`. If `None`,
            filenames are extracted from :attr:`urls`.
        extract (bool): Whether to extract compressed files.

    Returns:
        A list of paths to the downloaded files.
    """
    create_dir_if_needed(path)

    if not isinstance(urls, (list, tuple)):
        urls = [urls]
    if filenames is not None:
        if not isinstance(filenames, (list, tuple)):
            filenames = [filenames]
        if len(urls) != len(filenames):
            raise ValueError(
                '`filenames` must have the same number of elements as `urls`.')

    result = []
    for i, url in enumerate(urls):
        if filenames is not None:
            filename = filenames[i]
        elif 'drive.google.com' in url:
            filename = _extract_google_drive_file_id(url)
        else:
            filename = url.split('/')[-1]
            # If downloading from GitHub, remove suffix ?raw=True
            # from local filename
            if filename.endswith("?raw=true"):
                filename = filename[:-9]

        filepath = os.path.join(path, filename)
        result.append(filepath)

        if not tf.gfile.Exists(filepath):
            if 'drive.google.com' in url:
                filepath = _download_from_google_drive(url, filename, path)
            else:
                filepath = _download(url, filename, path)

            if extract:
                tf.logging.info('Extract %s', filepath)
                if tarfile.is_tarfile(filepath):
                    tarfile.open(filepath, 'r').extractall(path)
                elif zipfile.is_zipfile(filepath):
                    with zipfile.ZipFile(filepath) as zfile:
                        zfile.extractall(path)
                else:
                    tf.logging.info("Unknown compression type. Only .tar.gz, "
                                    ".tar.bz2, .tar, and .zip are supported")

    return result

def _download(url, filename, path):
    def _progress(count, block_size, total_size):
        percent = float(count * block_size) / float(total_size) * 100.
        # pylint: disable=cell-var-from-loop
        sys.stdout.write('\r>> Downloading %s %.1f%%' %
                         (filename, percent))
        sys.stdout.flush()

    filepath = os.path.join(path, filename)
    filepath, _ = urllib.request.urlretrieve(url, filepath, _progress)
    print()
    statinfo = os.stat(filepath)
    print('Successfully downloaded {} {} bytes.'.format(
        filename, statinfo.st_size))

    return filepath

def _extract_google_drive_file_id(url):
    # id is between `/d/` and '/'
    url_suffix = url[url.find('/d/')+3:]
    file_id = url_suffix[:url_suffix.find('/')]
    return file_id

def _download_from_google_drive(url, filename, path):
    """Adapted from `https://github.com/saurabhshri/gdrive-downloader`
    """
    def _get_confirm_token(response):
        for key, value in response.cookies.items():
            if key.startswith('download_warning'):
                return value
        return None

    file_id = _extract_google_drive_file_id(url)

    gurl = "https://docs.google.com/uc?export=download"
    sess = requests.Session()
    response = sess.get(gurl, params={'id': file_id}, stream=True)
    token = _get_confirm_token(response)

    if token:
        params = {'id': file_id, 'confirm': token}
        response = sess.get(gurl, params=params, stream=True)

    filepath = os.path.join(path, filename)
    CHUNK_SIZE = 32768
    with tf.gfile.GFile(filepath, "wb") as f:
        for chunk in response.iter_content(CHUNK_SIZE):
            if chunk:
                f.write(chunk)

    print('Successfully downloaded {}.'.format(filename))

    return filepath

def get_files(file_paths):
    """Gets a list of file paths given possibly a pattern :attr:`file_paths`.

    Adapted from `tf.contrib.slim.data.parallel_reader.get_data_files`.

    Args:
        file_paths: A (list of) path to the files. The path can be a pattern,
            e.g., /path/to/train*, /path/to/train[12]

    Returns:
        A list of file paths.

    Raises:
        ValueError: If no files are not found
    """
    if isinstance(file_paths, (list, tuple)):
        files = []
        for f in file_paths:
            files += get_files(f)
    else:
        if '*' in file_paths or '?' in file_paths or '[' in file_paths:
            files = tf.gfile.Glob(file_paths)
        else:
            files = [file_paths]
    if not files:
        raise ValueError('No data files found in %s' % (file_paths,))
    return files

def read_words(filename, newline_token=None):
    """Reads word from a file.

    Args:
        filename (str): Path to the file.
        newline_token (str): The token to replace the original newline
            token `\n`. For example, `newline_token=tx.data.SpecialTokens.EOS`.
            If `None`, no replacement is performed.

    Returns:
        A list of words.
    """
    with tf.gfile.GFile(filename, "r") as f:
        if Py3:
            if newline_token is None:
                return f.read().split()
            else:
                return f.read().replace("\n", newline_token).split()
        else:
            if newline_token is None:
                return f.read().decode("utf-8").split()
            else:
                return (f.read().decode("utf-8")
                        .replace("\n", newline_token).split())


def make_vocab(filenames, max_vocab_size=-1,
               newline_token=None, return_type="list"):
    """Builds vocab of the files.

    Args:
        filenames (str): A (list of) files.
        max_vocab_size (int): Maximum size of the vocabulary. Low frequency
            words that exceeding the limit will be discarded.
            Set to `-1` (default) if no truncation is wanted.
        newline_token (str): The token to replace the original newline
            token `\n`. For example, `newline_token=tx.data.SpecialTokens.EOS`.
            If `None`, no replacement is performed.
        return_type (str): Either "list" or "dict". If "list" (default), this
            function returns a list of words sorted by frequency. If "dict",
            this function returns a dict mapping words to their index sorted
            by frequency.

    Returns:
        A list or dict.
    """
    if not isinstance(filenames, (list, tuple)):
        filenames = [filenames]

    words = []
    for fn in filenames:
        words += read_words(fn, newline_token=newline_token)

    counter = collections.Counter(words)
    count_pairs = sorted(counter.items(), key=lambda x: (-x[1], x[0]))

    words, _ = list(zip(*count_pairs))
    if max_vocab_size >= 0:
        words = words[:max_vocab_size]

    if return_type == "list":
        return words
    elif return_type == "dict":
        word_to_id = dict(zip(words, range(len(words))))
        return word_to_id
    else:
        raise ValueError("Unknown return_type: {}".format(return_type))


def count_file_lines(filenames):
    """Counts the number of lines in the file(s).
    """
    def _count_lines(fn):
<<<<<<< HEAD
        with open(fn, 'rb') as f:
=======
        with open(fn, "rb") as f:
>>>>>>> e961e543
            i = -1
            for i, _ in enumerate(f):
                pass
            return i + 1

    if not isinstance(filenames, (list, tuple)):
        filenames = [filenames]
    num_lines = np.sum([_count_lines(fn) for fn in filenames])
    return num_lines



<|MERGE_RESOLUTION|>--- conflicted
+++ resolved
@@ -255,11 +255,7 @@
     """Counts the number of lines in the file(s).
     """
     def _count_lines(fn):
-<<<<<<< HEAD
-        with open(fn, 'rb') as f:
-=======
         with open(fn, "rb") as f:
->>>>>>> e961e543
             i = -1
             for i, _ in enumerate(f):
                 pass
